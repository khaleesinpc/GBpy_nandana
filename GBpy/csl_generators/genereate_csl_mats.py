# Authors: Arash Dehghan Banadaki <adehgha@ncsu.edu>, Srikanth Patala <spatala@ncsu.edu>
# Copyright (c) 2015,  Arash Dehghan Banadaki and Srikanth Patala.
# License: GNU-GPL Style.
# How to cite GBpy:
# Banadaki, A. D. & Patala, S. "An efficient algorithm for computing the primitive bases of a general lattice plane",
#  Journal of Applied Crystallography 48, 585-588 (2015). doi:10.1107/S1600576715004446

import numpy as np
import sys
import pickle
import os
import GBpy

file_dir = os.path.dirname(os.path.realpath(__file__))
path_dir3 = file_dir + '/../'
sys.path.append(path_dir3)
# Load Integer Manipulations Module
import GBpy.integer_manipulations as int_man
# Load Lattice Module
import GBpy.lattice as lat
# Load CSL Utility function
import GBpy.csl_utility_functions as csl_util

# Test Cases
# 1: Common rotations for cubic lattices
# 2: Common rotations for primitive tetrahedral lattices
# 3: Common rotations for primitive hexagonal lattices
# 4: Common rotations for primitive rhombohedral lattices

test_case = 6
# Input parameters for pkl files
if test_case == 1:
    sig_type = 'common'
    l1 = lat.Lattice()
elif test_case == 2:
    sig_type = 'common'
    lat_type = 'tP_Id'
    l1 = lat.Lattice(lat_type)
elif test_case == 3:
    sig_type = 'common'
    lat_type = 'hP_Id'
    l1 = lat.Lattice(lat_type)
elif test_case == 4:
    sig_type = 'common'
    lat_type = 'hR_Id'
    l1 = lat.Lattice(lat_type)
elif test_case == 5:
    sig_type = 'specific'
    ca_rat = 3
    lat_type = 'tP_ca'
    l1 = lat.Lattice(lat_type, ca_rat)
elif test_case == 6:
    sig_type = 'common'
<<<<<<< HEAD
    lat_type = 'cP_Id'
=======
    lat_type = 'cI_Id'
>>>>>>> 8172fe52
    l1 = lat.Lattice(lat_type)

sig_rots = {}
sig_num = np.arange(100) + 1

for i in sig_num:
    print i
    sig_rots[str(i)] = csl_util.csl_rotations(i, sig_type, l1)

if sig_type == 'common':
    pkl_file = l1.elem_type + '_csl_' + sig_type + '_rotations' + '.pkl'
    jar = open(pkl_file, 'wb')
    pickle.dump(sig_rots, jar)
    jar.close()

if sig_type == 'specific':
    lat_tau = l1.lat_params['a']**2/l1.lat_params['c']**2
    [N, D] = int_man.rat(lat_tau)
    pkl_file = l1.elem_type + '_csl_' + sig_type + \
               '_tau_'+str(N[0][0])+'_'+str(D[0][0])+'_rotations' + '.pkl'
    jar = open(pkl_file, 'wb')
    pickle.dump(sig_rots, jar)
    jar.close()<|MERGE_RESOLUTION|>--- conflicted
+++ resolved
@@ -51,11 +51,7 @@
     l1 = lat.Lattice(lat_type, ca_rat)
 elif test_case == 6:
     sig_type = 'common'
-<<<<<<< HEAD
     lat_type = 'cP_Id'
-=======
-    lat_type = 'cI_Id'
->>>>>>> 8172fe52
     l1 = lat.Lattice(lat_type)
 
 sig_rots = {}
